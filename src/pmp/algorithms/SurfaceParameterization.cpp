// Copyright 2011-2020 the Polygon Mesh Processing Library developers.
// Distributed under a MIT-style license, see LICENSE.txt for details.

#include "pmp/algorithms/SurfaceParameterization.h"

#include <cmath>

#include <Eigen/Dense>
#include <Eigen/Sparse>

#include "pmp/algorithms/DifferentialGeometry.h"

namespace pmp {

SurfaceParameterization::SurfaceParameterization(SurfaceMesh& mesh)
    : mesh_(mesh)
{
    bool has_boundary = false;
    for (auto v : mesh_.vertices())
        if (mesh_.is_boundary(v))
        {
            has_boundary = true;
            break;
        }

    if (!has_boundary)
    {
        auto what = "SurfaceParameterization: Mesh has no boundary.";
        throw InvalidInputException(what);
    }
}

<<<<<<< HEAD
//-----------------------------------------------------------------------------

void SurfaceParameterization::setup_boundary_constraints()
=======
bool SurfaceParameterization::setup_boundary_constraints()
>>>>>>> 2414a3c1
{
    // get properties
    auto points = mesh_.vertex_property<Point>("v:point");
    auto tex = mesh_.vertex_property<TexCoord>("v:tex");

    SurfaceMesh::VertexIterator vit, vend = mesh_.vertices_end();
    Vertex vh;
    Halfedge hh;
    std::vector<Vertex> loop;

    // Initialize all texture coordinates to the origin.
    for (auto v : mesh_.vertices())
        tex[v] = TexCoord(0.5, 0.5);

    // find 1st boundary vertex
    for (vit = mesh_.vertices_begin(); vit != vend; ++vit)
        if (mesh_.is_boundary(*vit))
            break;

    // collect boundary loop
    vh = *vit;
    hh = mesh_.halfedge(vh);
    do
    {
        loop.push_back(mesh_.to_vertex(hh));
        hh = mesh_.next_halfedge(hh);
    } while (hh != mesh_.halfedge(vh));

    // map boundary loop to unit circle in texture domain
    unsigned int i, n = loop.size();
    Scalar angle, l, length;
    TexCoord t;

    // compute length of boundary loop
    for (i = 0, length = 0.0; i < n; ++i)
        length += distance(points[loop[i]], points[loop[(i + 1) % n]]);

    // map length intervalls to unit circle intervals
    for (i = 0, l = 0.0; i < n;)
    {
        // go from 2pi to 0 to preserve orientation
        angle = 2.0 * M_PI * (1.0 - l / length);

        t[0] = 0.5 + 0.5 * cosf(angle);
        t[1] = 0.5 + 0.5 * sinf(angle);

        tex[loop[i]] = t;

        ++i;
        if (i < n)
        {
            l += distance(points[loop[i]], points[loop[(i + 1) % n]]);
        }
    }
}

void SurfaceParameterization::harmonic(bool use_uniform_weights)
{
    // map boundary to circle
    setup_boundary_constraints();

    // get properties
    auto tex = mesh_.vertex_property<TexCoord>("v:tex");
    auto eweight = mesh_.add_edge_property<Scalar>("e:param");
    auto idx = mesh_.add_vertex_property<int>("v:idx", -1);

    // compute Laplace weight per edge: cotan or uniform
    for (auto e : mesh_.edges())
    {
        eweight[e] =
            use_uniform_weights ? 1.0 : std::max(0.0, cotan_weight(mesh_, e));
    }

    // collect free (non-boundary) vertices in array free_vertices[]
    // assign indices such that idx[ free_vertices[i] ] == i
    unsigned i = 0;
    std::vector<Vertex> free_vertices;
    free_vertices.reserve(mesh_.n_vertices());
    for (auto v : mesh_.vertices())
    {
        if (!mesh_.is_boundary(v))
        {
            idx[v] = i++;
            free_vertices.push_back(v);
        }
    }

    // setup matrix A and rhs B
    const unsigned int n = free_vertices.size();
    Eigen::SparseMatrix<double> A(n, n);
    Eigen::MatrixXd B(n, 2);
    std::vector<Eigen::Triplet<double>> triplets;
    dvec2 b;
    double w, ww;
    Vertex v, vv;
    Edge e;
    for (i = 0; i < n; ++i)
    {
        v = free_vertices[i];

        // rhs row
        b = dvec2(0.0);

        // lhs row
        ww = 0.0;
        for (auto h : mesh_.halfedges(v))
        {
            vv = mesh_.to_vertex(h);
            e = mesh_.edge(h);
            w = eweight[e];
            ww += w;

            if (mesh_.is_boundary(vv))
            {
                b -= -w * static_cast<dvec2>(tex[vv]);
            }
            else
            {
                triplets.emplace_back(i, idx[vv], -w);
            }
        }
        triplets.emplace_back(i, i, ww);
        B.row(i) = (Eigen::Vector2d)b;
    }

    // build sparse matrix from triplets
    A.setFromTriplets(triplets.begin(), triplets.end());

    // solve A*X = B
    Eigen::SimplicialLDLT<Eigen::SparseMatrix<double>> solver(A);
    Eigen::MatrixXd X = solver.solve(B);
    if (solver.info() != Eigen::Success)
    {
        // clean-up
        mesh_.remove_vertex_property(idx);
        mesh_.remove_edge_property(eweight);
        auto what = "SurfaceParameterization: Failed to solve linear system.";
        throw SolverException(what);
    }
    else
    {
        // copy solution
        for (i = 0; i < n; ++i)
        {
            tex[free_vertices[i]] = X.row(i);
        }
    }

    // clean-up
    mesh_.remove_vertex_property(idx);
    mesh_.remove_edge_property(eweight);
}

<<<<<<< HEAD
//-----------------------------------------------------------------------------

void SurfaceParameterization::setup_lscm_boundary()
=======
bool SurfaceParameterization::setup_lscm_boundary()
>>>>>>> 2414a3c1
{
    // constrain the two boundary vertices farthest from each other to fix
    // the translation and rotation of the resulting parameterization

    // vertex properties
    auto pos = mesh_.vertex_property<Point>("v:point");
    auto tex = mesh_.vertex_property<TexCoord>("v:tex");
    auto locked = mesh_.add_vertex_property<bool>("v:locked", false);

    // find boundary vertices and store handles in vector
    std::vector<Vertex> boundary;
    for (auto v : mesh_.vertices())
        if (mesh_.is_boundary(v))
            boundary.push_back(v);

    // find boundary vertices with largest distance
    Scalar diam(0.0), d;
    Vertex v1, v2;
    for (auto vv1 : boundary)
    {
        for (auto vv2 : boundary)
        {
            d = distance(pos[vv1], pos[vv2]);
            if (d > diam)
            {
                diam = d;
                v1 = vv1;
                v2 = vv2;
            }
        }
    }

    // pin these two boundary vertices
    for (auto v : mesh_.vertices())
    {
        tex[v] = TexCoord(0.5, 0.5);
        locked[v] = false;
    }
    tex[v1] = TexCoord(0.0, 0.0);
    tex[v2] = TexCoord(1.0, 1.0);
    locked[v1] = true;
    locked[v2] = true;
}

void SurfaceParameterization::lscm()
{
    // boundary constraints
    setup_lscm_boundary();

    // properties
    auto pos = mesh_.vertex_property<Point>("v:point");
    auto tex = mesh_.vertex_property<TexCoord>("v:tex");
    auto idx = mesh_.add_vertex_property<int>("v:idx", -1);
    auto weight = mesh_.add_halfedge_property<dvec2>("h:lscm");
    auto locked = mesh_.get_vertex_property<bool>("v:locked");
    assert(locked);

    // compute weights/gradients per face/halfedge
    for (auto f : mesh_.faces())
    {
        // collect face halfedge
        auto fh_it = mesh_.halfedges(f);
        auto ha = *fh_it;
        ++fh_it;
        auto hb = *fh_it;
        ++fh_it;
        auto hc = *fh_it;

        // collect face vertices
        dvec3 a = (dvec3)pos[mesh_.to_vertex(ha)];
        dvec3 b = (dvec3)pos[mesh_.to_vertex(hb)];
        dvec3 c = (dvec3)pos[mesh_.to_vertex(hc)];

        // calculate local coordinate system
        dvec3 z = normalize(cross(normalize(c - b), normalize(a - b)));
        dvec3 x = normalize(b - a);
        dvec3 y = normalize(cross(z, x));

        // calculate local vertex coordinates
        dvec2 a2d(0.0, 0.0);
        dvec2 b2d(norm(b - a), 0.0);
        dvec2 c2d(dot(c - a, x), dot(c - a, y));

        // calculate double triangle area
        z = cross(c - b, a - b);
        double area = norm(z);
        if (area)
            area = 1.0 / area;

        // uncommend the following line if your meshes are very bad...
        //area = 1.0;

        // calculate W_j,Ti (index by corner a,b,c and real/imaginary)
        double w_ar = c2d[0] - b2d[0];
        double w_br = a2d[0] - c2d[0];
        double w_cr = b2d[0] - a2d[0];
        double w_ai = c2d[1] - b2d[1];
        double w_bi = a2d[1] - c2d[1];
        double w_ci = b2d[1] - a2d[1];

        // store matrix information per halfedge
        weight[ha] = dvec2(w_ar * area, w_ai * area);
        weight[hb] = dvec2(w_br * area, w_bi * area);
        weight[hc] = dvec2(w_cr * area, w_ci * area);
    }

    // collect free (non-boundary) vertices in array free_vertices[]
    // assign indices such that idx[ free_vertices[i] ] == i
    unsigned i = 0;
    std::vector<Vertex> free_vertices;
    free_vertices.reserve(mesh_.n_vertices());
    for (auto v : mesh_.vertices())
    {
        if (!locked[v])
        {
            idx[v] = i++;
            free_vertices.push_back(v);
        }
    }

    // build matrix and rhs
    const unsigned int nv2 = 2 * mesh_.n_vertices();
    const unsigned int nv = mesh_.n_vertices();
    const unsigned int n = free_vertices.size();
    Vertex vi, vj;
    Halfedge hh;
    double si, sj0, sj1, sign;
    int row(0), c0, c1;

    Eigen::SparseMatrix<double> A(2 * n, 2 * n);
    Eigen::VectorXd b = Eigen::VectorXd::Zero(2 * n);
    std::vector<Eigen::Triplet<double>> triplets;

    for (unsigned int i = 0; i < nv2; ++i)
    {
        vi = Vertex(i % nv);

        if (i < nv)
        {
            sign = 1.0;
            c0 = 0;
            c1 = 1;
        }
        else
        {
            sign = -1.0;
            c0 = 1;
            c1 = 0;
        }

        if (!locked[vi])
        {
            si = 0;

            for (auto h : mesh_.halfedges(vi))
            {
                vj = mesh_.to_vertex(h);
                sj0 = sj1 = 0;

                if (!mesh_.is_boundary(h))
                {
                    const dvec2& wj = weight[h];
                    const dvec2& wi = weight[mesh_.prev_halfedge(h)];

                    sj0 += sign * wi[c0] * wj[0] + wi[c1] * wj[1];
                    sj1 += -sign * wi[c0] * wj[1] + wi[c1] * wj[0];
                    si += wi[0] * wi[0] + wi[1] * wi[1];
                }

                h = mesh_.opposite_halfedge(h);
                if (!mesh_.is_boundary(h))
                {
                    const dvec2& wi = weight[h];
                    const dvec2& wj = weight[mesh_.prev_halfedge(h)];

                    sj0 += sign * wi[c0] * wj[0] + wi[c1] * wj[1];
                    sj1 += -sign * wi[c0] * wj[1] + wi[c1] * wj[0];
                    si += wi[0] * wi[0] + wi[1] * wi[1];
                }

                if (!locked[vj])
                {
                    triplets.emplace_back(row, idx[vj], sj0);
                    triplets.emplace_back(row, idx[vj] + n, sj1);
                }
                else
                {
                    b[row] -= sj0 * tex[vj][0];
                    b[row] -= sj1 * tex[vj][1];
                }
            }

            triplets.emplace_back(row, idx[vi] + (i < nv ? 0 : n), 0.5 * si);

            ++row;
        }
    }

    // build sparse matrix from triplets
    A.setFromTriplets(triplets.begin(), triplets.end());

    // solve A*X = B
    Eigen::SimplicialLDLT<Eigen::SparseMatrix<double>> solver(A);
    Eigen::VectorXd x = solver.solve(b);
    if (solver.info() != Eigen::Success)
    {
        // clean-up
        mesh_.remove_vertex_property(idx);
        mesh_.remove_vertex_property(locked);
        mesh_.remove_halfedge_property(weight);
        auto what = "SurfaceParameterization: Failed solve linear system.";
        throw SolverException(what);
    }
    else
    {
        // copy solution
        for (i = 0; i < n; ++i)
        {
            tex[free_vertices[i]] = TexCoord(x[i], x[i + n]);
        }
    }

    // scale tex coordiantes to unit square
    TexCoord bbmin(1, 1), bbmax(0, 0);
    for (auto v : mesh_.vertices())
    {
        bbmin = min(bbmin, tex[v]);
        bbmax = max(bbmax, tex[v]);
    }
    bbmax -= bbmin;
    Scalar s = std::max(bbmax[0], bbmax[1]);
    for (auto v : mesh_.vertices())
    {
        tex[v] -= bbmin;
        tex[v] /= s;
    }

    // clean-up
    mesh_.remove_vertex_property(idx);
    mesh_.remove_vertex_property(locked);
    mesh_.remove_halfedge_property(weight);
}

} // namespace pmp<|MERGE_RESOLUTION|>--- conflicted
+++ resolved
@@ -30,13 +30,7 @@
     }
 }
 
-<<<<<<< HEAD
-//-----------------------------------------------------------------------------
-
 void SurfaceParameterization::setup_boundary_constraints()
-=======
-bool SurfaceParameterization::setup_boundary_constraints()
->>>>>>> 2414a3c1
 {
     // get properties
     auto points = mesh_.vertex_property<Point>("v:point");
@@ -190,13 +184,7 @@
     mesh_.remove_edge_property(eweight);
 }
 
-<<<<<<< HEAD
-//-----------------------------------------------------------------------------
-
 void SurfaceParameterization::setup_lscm_boundary()
-=======
-bool SurfaceParameterization::setup_lscm_boundary()
->>>>>>> 2414a3c1
 {
     // constrain the two boundary vertices farthest from each other to fix
     // the translation and rotation of the resulting parameterization
