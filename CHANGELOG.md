--- conflicted
+++ resolved
@@ -8,19 +8,10 @@
 
 ## Unreleased
 
-<<<<<<< HEAD
-- Integrate polygon laplacian code
-- Update Eigen to version 3.3.9
-- Update googletest to version 1.10.0
-- Change sign of vec2::perp() to correctly model CCW rotation by 90 degrees.
-- Add PMP_BUILD_VIS CMake option to enable / disable building the pmp_vis
-  library and its dependencies.
-- SurfaceFeatures now returns the number of boundary / feature edges detected.
-=======
 ### Added
 
+- Integrate polygon laplacian code
 - Add support to read non-manifold meshes by duplicating vertices
->>>>>>> c888e807
 - Add SurfacePrimitives class to generate basic shapes.
 - Add support to render colors per face
 - Add support to render colors per vertex, thanks to Xiewei Zhong
